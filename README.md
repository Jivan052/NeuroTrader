<<<<<<< HEAD
# NeuroTrader AI Trading Platform

NeuroTrader is an AI-powered cryptocurrency trading platform with analytics, market insights, and an interactive AI agent.

## Features

- **Interactive AI Agent**: Chat with our AI trading assistant
- **Analytics Dashboard**: View comprehensive market analytics
- **Multi-Chain Support**: Compatible with Ethereum, Solana, Avalanche, and Fantom
- **Real-Time Data**: Live market data and trading insights

## Setup and Installation

### Frontend Setup

1. Install dependencies:
   ```bash
   npm install
   ```

2. Run the frontend development server:
   ```bash
   npm run dev
   ```

### Backend Setup

1. Run the setup script to install backend dependencies:
   ```bash
   # On Windows
   setup-backend.bat
   
   # On Unix/Mac
   chmod +x setup-backend.sh
   ./setup-backend.sh
   ```

2. Start the backend server:
   ```bash
   cd backend
   npm run dev
   ```

### Running Both Frontend and Backend

To run both servers simultaneously (requires concurrently package):

```bash
npm install -g concurrently  # Install globally if needed
npm run dev:all
```

**Edit a file directly in GitHub**

- Navigate to the desired file(s).
- Click the "Edit" button (pencil icon) at the top right of the file view.
- Make your changes and commit the changes.

**Use GitHub Codespaces**

- Navigate to the main page of your repository.
- Click on the "Code" button (green button) near the top right.
- Select the "Codespaces" tab.
- Click on "New codespace" to launch a new Codespace environment.
- Edit files directly within the Codespace and commit and push your changes once you're done.

## What technologies are used for this project?

This project is built with:

- Vite
- TypeScript
- React
- shadcn-ui
- Tailwind CSS

## How can I deploy this project?

Simply open [Lovable](https://lovable.dev/projects/d2f3f54b-9cf5-4cb4-89b9-bf50bd9f52e7) and click on Share -> Publish.

## Can I connect a custom domain to my Lovable project?

Yes, you can!

To connect a domain, navigate to Project > Settings > Domains and click Connect Domain.

Read more here: [Setting up a custom domain](https://docs.lovable.dev/tips-tricks/custom-domain#step-by-step-guide)
=======
>>>>>>> 09e3fd30
<|MERGE_RESOLUTION|>--- conflicted
+++ resolved
@@ -1,4 +1,4 @@
-<<<<<<< HEAD
+
 # NeuroTrader AI Trading Platform
 
 NeuroTrader is an AI-powered cryptocurrency trading platform with analytics, market insights, and an interactive AI agent.
@@ -86,5 +86,3 @@
 To connect a domain, navigate to Project > Settings > Domains and click Connect Domain.
 
 Read more here: [Setting up a custom domain](https://docs.lovable.dev/tips-tricks/custom-domain#step-by-step-guide)
-=======
->>>>>>> 09e3fd30
